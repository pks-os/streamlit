--- conflicted
+++ resolved
@@ -20,47 +20,31 @@
 from streamlit.compatibility import setup_2_3_shims
 setup_2_3_shims(globals())
 
+from streamlit import config
+from streamlit.util import get_static_dir
+
+from streamlit.streamlit_msg_proto import new_report_msg
+# from streamlit.streamlit_msg_proto import streamlit_msg_iter
+# from streamlit.proxy import ProxyConnection
+
+from tornado import gen, web
+from tornado.httpserver import HTTPServer
+from tornado.ioloop import IOLoop
 import functools
+import os
+import platform
 import socket
 import subprocess
 import textwrap
 import traceback
 import urllib
 import webbrowser
-import subprocess
-
-from tornado import gen, web
-from tornado import httpclient
-from tornado.httpserver import HTTPServer
-from tornado.ioloop import IOLoop
-
-from streamlit import config
+
+from streamlit.proxy.FSObserver import FSObserver
+
 from streamlit.logger import get_logger
-from streamlit.proxy.FSObserver import FSObserver
-from streamlit.streamlit_msg_proto import new_report_msg
-from streamlit.util import get_static_dir
-
-from tornado import gen, web
-from tornado.httpserver import HTTPServer
-from tornado.ioloop import IOLoop
-<<<<<<< HEAD
-import functools
-import socket
-import textwrap
-import traceback
-import urllib
-import webbrowser
-=======
-
-from streamlit import config
-from streamlit.logger import get_logger
-from streamlit.proxy.FSObserver import FSObserver
-from streamlit.streamlit_msg_proto import new_report_msg
-from streamlit.util import get_static_dir
-
->>>>>>> bd45dab3
-
 LOGGER = get_logger()
+
 AWS_CHECK_IP = 'http://checkip.amazonaws.com'
 HELP_DOC = 'http://streamlit.io/docs/help/'
 
@@ -313,28 +297,6 @@
             self.stop()
 
     @gen.coroutine
-<<<<<<< HEAD
-    def add_client(self, report_name, ws):
-        """Add a queue to the connection for the given report_name.
-
-        Parameters
-        ----------
-        report_name : string
-            The name of the report
-        ws
-            The websocket object.
-
-        """
-        self._received_client_connection = True
-        connection = self._connections[report_name]
-        queue = connection.add_client_queue()
-        yield new_report_msg(
-            connection.id, connection.cwd, connection.command_line, ws)
-        LOGGER.debug('Added new client. Id: ' + connection.id)
-        LOGGER.debug(
-            'Added new client. Command line: ' +
-            str(connection.command_line))
-=======
     def on_client_opened(self, report_name, ws):
         """Called when a client connection is opened.
 
@@ -385,7 +347,16 @@
 
     @gen.coroutine
     def _add_client(self, report_name, ws):
-        """Adds a queue to the connection for the given report_name."""
+        """Add a queue to the connection for the given report_name.
+
+        Parameters
+        ----------
+        report_name : string
+            The name of the report
+        ws
+            The websocket object.
+
+        """
         self._received_client_connection = True
         connection = self._connections[report_name]
         queue = connection.add_client_queue()
@@ -399,7 +370,6 @@
             f'Id: {connection.id}, '
             f'Command line: {connection.command_line}')
 
->>>>>>> bd45dab3
         raise gen.Return((connection, queue))
 
     def _remove_client(self, connection, queue):
