# Copyright (c) Streamlit Inc. (2018-2022) Snowflake Inc. (2022-2024)
#
# Licensed under the Apache License, Version 2.0 (the "License");
# you may not use this file except in compliance with the License.
# You may obtain a copy of the License at
#
#     http://www.apache.org/licenses/LICENSE-2.0
#
# Unless required by applicable law or agreed to in writing, software
# distributed under the License is distributed on an "AS IS" BASIS,
# WITHOUT WARRANTIES OR CONDITIONS OF ANY KIND, either express or implied.
# See the License for the specific language governing permissions and
# limitations under the License.

"""A bunch of useful utilities for dealing with dataframes."""

from __future__ import annotations

import contextlib
import dataclasses
import inspect
import math
import re
from collections import ChainMap, UserDict, deque
from collections.abc import ItemsView, KeysView, ValuesView
from enum import Enum, EnumMeta, auto
from types import MappingProxyType
from typing import (
    TYPE_CHECKING,
    Any,
    Dict,
    Final,
    Iterable,
    Protocol,
    Sequence,
    TypeVar,
    Union,
    cast,
)

from typing_extensions import TypeAlias, TypeGuard

from streamlit import config, errors, logger, string_util
from streamlit.type_util import (
    has_callable_attr,
    is_custom_dict,
    is_dataclass_instance,
    is_namedtuple,
    is_pandas_version_less_than,
    is_pydantic_model,
    is_type,
)

if TYPE_CHECKING:
    import numpy as np
    import pyarrow as pa
    from pandas import DataFrame, Index, Series
    from pandas.core.indexing import _iLocIndexer
    from pandas.io.formats.style import Styler

_LOGGER: Final = logger.get_logger(__name__)


# Maximum number of rows to request from an unevaluated (out-of-core) dataframe
_MAX_UNEVALUATED_DF_ROWS = 10000

_PANDAS_DATA_OBJECT_TYPE_RE: Final = re.compile(r"^pandas.*$")
_PANDAS_STYLER_TYPE_STR: Final = "pandas.io.formats.style.Styler"
_XARRAY_DATA_ARRAY_TYPE_STR: Final = "xarray.core.dataarray.DataArray"
_XARRAY_DATASET_TYPE_STR: Final = "xarray.core.dataset.Dataset"
_SNOWPARK_DF_TYPE_STR: Final = "snowflake.snowpark.dataframe.DataFrame"
_SNOWPARK_DF_ROW_TYPE_STR: Final = "snowflake.snowpark.row.Row"
_SNOWPARK_TABLE_TYPE_STR: Final = "snowflake.snowpark.table.Table"
_PYSPARK_DF_TYPE_STR: Final = "pyspark.sql.dataframe.DataFrame"
_MODIN_DF_TYPE_STR: Final = "modin.pandas.dataframe.DataFrame"
_MODIN_SERIES_TYPE_STR: Final = "modin.pandas.series.Series"
_SNOWPANDAS_DF_TYPE_STR: Final = "snowflake.snowpark.modin.pandas.dataframe.DataFrame"
_SNOWPANDAS_SERIES_TYPE_STR: Final = "snowflake.snowpark.modin.pandas.series.Series"
_SNOWPANDAS_INDEX_TYPE_STR: Final = (
    "snowflake.snowpark.modin.plugin.extensions.index.Index"
)
<<<<<<< HEAD
_DASK_DATAFRAME: Final = "dask.dataframe.core.DataFrame"
_DASK_SERIES: Final = "dask.dataframe.core.Series"
_DASK_INDEX: Final = "dask.dataframe.core.Index"
_RAY_MATERIALIZED_DATASET: Final = "ray.data.dataset.MaterializedDataset"
_RAY_DATASET: Final = "ray.data.dataset.Dataset"
_POLARS_DATAFRAME: Final = "polars.dataframe.frame.DataFrame"
_POLARS_SERIES: Final = "polars.series.series.Series"
_POLARS_LAZYFRAME: Final = "polars.lazyframe.frame.LazyFrame"
_HUGGINGFACE_DATASET: Final = "datasets.arrow_dataset.Dataset"
=======
_POLARS_DATAFRAME: Final = "polars.dataframe.frame.DataFrame"
_POLARS_SERIES: Final = "polars.series.series.Series"
_POLARS_LAZYFRAME: Final = "polars.lazyframe.frame.LazyFrame"
>>>>>>> 53d4282d

V_co = TypeVar(
    "V_co",
    covariant=True,  # https://peps.python.org/pep-0484/#covariance-and-contravariance
)


class DataFrameGenericAlias(Protocol[V_co]):
    """Technically not a GenericAlias, but serves the same purpose in
    OptionSequence below, in that it is a type which admits DataFrame,
    but is generic. This allows OptionSequence to be a fully generic type,
    significantly increasing its usefulness.

    We can't use types.GenericAlias, as it is only available from python>=3.9,
    and isn't easily back-ported.
    """

    @property
    def iloc(self) -> _iLocIndexer: ...


OptionSequence: TypeAlias = Union[
    Iterable[V_co],
    DataFrameGenericAlias[V_co],
]

# Various data types supported by our dataframe processing
# used for commands like `st.dataframe`, `st.table`, `st.map`,
# st.line_chart`...
Data: TypeAlias = Union[
    "DataFrame",
    "Series",
    "Styler",
    "Index",
    "pa.Table",
    "np.ndarray",
    Iterable[Any],
    Dict[Any, Any],
    None,
]


class DataFormat(Enum):
    """DataFormat is used to determine the format of the data."""

    UNKNOWN = auto()
    EMPTY = auto()  # None
    PANDAS_DATAFRAME = auto()  # pd.DataFrame
    PANDAS_SERIES = auto()  # pd.Series
    PANDAS_INDEX = auto()  # pd.Index
    PANDAS_ARRAY = auto()  # pd.array
    NUMPY_LIST = auto()  # np.array[Scalar]
    NUMPY_MATRIX = auto()  # np.array[List[Scalar]]
    PYARROW_TABLE = auto()  # pyarrow.Table
    PYARROW_ARRAY = auto()  # pyarrow.Array
    SNOWPARK_OBJECT = auto()  # Snowpark DataFrame, Table, List[Row]
    PYSPARK_OBJECT = auto()  # pyspark.DataFrame
    MODIN_OBJECT = auto()  # Modin DataFrame, Series
    SNOWPANDAS_OBJECT = auto()  # Snowpandas DataFrame, Series
    PANDAS_STYLER = auto()  # pandas Styler
<<<<<<< HEAD
    XARRAY_DATASET = auto()  # xarray.Dataset
    XARRAY_DATA_ARRAY = auto()  # xarray.DataArray
    RAY_DATASET = auto()  # ray.data.dataset.Dataset
    DASK_OBJECT = auto()  # dask.dataframe.core.DataFrame, Series
    POLARS_DATAFRAME = auto()  # polars.dataframe.frame.DataFrame
    POLARS_LAZYFRAME = auto()  # polars.lazyframe.frame.LazyFrame
    HUGGINGFACE_DATASET = auto()  # datasets.arrow_dataset.Dataset
=======
    POLARS_DATAFRAME = auto()  # polars.dataframe.frame.DataFrame
    POLARS_LAZYFRAME = auto()  # polars.lazyframe.frame.LazyFrame
>>>>>>> 53d4282d
    POLARS_SERIES = auto()  # polars.series.series.Series
    LIST_OF_RECORDS = auto()  # List[Dict[str, Scalar]]
    LIST_OF_ROWS = auto()  # List[List[Scalar]]
    LIST_OF_VALUES = auto()  # List[Scalar]
    TUPLE_OF_VALUES = auto()  # Tuple[Scalar]
    SET_OF_VALUES = auto()  # Set[Scalar]
    COLUMN_INDEX_MAPPING = auto()  # {column: {index: value}}
    COLUMN_VALUE_MAPPING = auto()  # {column: List[values]}
    COLUMN_SERIES_MAPPING = auto()  # {column: Series(values)}
    KEY_VALUE_DICT = auto()  # {index: value}


def is_dataframe_like(obj: object) -> bool:
    """True if the object is a dataframe-like object.

    This does not include basic collection types like list, dict, tuple, etc.
    """

    # We exclude list and dict here since there are some cases where a list or dict is
    # considered a dataframe-like object.
    if obj is None or isinstance(obj, (tuple, set, str, bytes, int, float, bool)):
        # Basic types are not considered dataframe-like, so we can
        # return False early to avoid unnecessary checks.
        return False

    return determine_data_format(obj) in [
        DataFormat.PANDAS_DATAFRAME,
        DataFormat.PANDAS_SERIES,
        DataFormat.PANDAS_INDEX,
        DataFormat.PANDAS_STYLER,
        DataFormat.PANDAS_ARRAY,
        DataFormat.NUMPY_LIST,
        DataFormat.NUMPY_MATRIX,
        DataFormat.PYARROW_TABLE,
        DataFormat.PYARROW_ARRAY,
        DataFormat.SNOWPARK_OBJECT,
        DataFormat.PYSPARK_OBJECT,
        DataFormat.MODIN_OBJECT,
        DataFormat.SNOWPANDAS_OBJECT,
<<<<<<< HEAD
        DataFormat.XARRAY_DATASET,
        DataFormat.XARRAY_DATA_ARRAY,
        DataFormat.DASK_OBJECT,
        DataFormat.RAY_DATASET,
        DataFormat.POLARS_SERIES,
        DataFormat.POLARS_DATAFRAME,
        DataFormat.POLARS_LAZYFRAME,
        DataFormat.HUGGINGFACE_DATASET,
=======
        DataFormat.POLARS_SERIES,
        DataFormat.POLARS_DATAFRAME,
        DataFormat.POLARS_LAZYFRAME,
>>>>>>> 53d4282d
        DataFormat.COLUMN_SERIES_MAPPING,
    ]


def is_unevaluated_data_object(obj: object) -> bool:
    """True if the object is one of the supported unevaluated data objects:

    Currently supported objects are:
    - Snowpark DataFrame / Table
    - PySpark DataFrame
    - Modin DataFrame / Series
    - Snowpandas DataFrame / Series / Index
<<<<<<< HEAD
    - Dask DataFrame / Series
    - Ray Dataset
=======
>>>>>>> 53d4282d
    - Polars LazyFrame
    - Generator functions

    Unevaluated means that the data is not yet in the local memory.
    Unevaluated data objects are treated differently from other data objects by only
    requesting a subset of the data instead of loading all data into th memory
    """
    return (
        is_snowpark_data_object(obj)
        or is_pyspark_data_object(obj)
        or is_snowpandas_data_object(obj)
        or is_modin_data_object(obj)
<<<<<<< HEAD
        or is_dask_object(obj)
        or is_ray_dataset(obj)
=======
>>>>>>> 53d4282d
        or is_polars_lazyframe(obj)
        or inspect.isgeneratorfunction(obj)
    )


def is_pandas_data_object(obj: object) -> bool:
    """True if obj is a Pandas object (e.g. DataFrame, Series, Index, Styler, ...)."""
    return is_type(obj, _PANDAS_DATA_OBJECT_TYPE_RE)


def is_snowpark_data_object(obj: object) -> bool:
    """True if obj is a Snowpark DataFrame or Table."""
    return is_type(obj, _SNOWPARK_TABLE_TYPE_STR) or is_type(obj, _SNOWPARK_DF_TYPE_STR)


def is_snowpark_row_list(obj: object) -> bool:
    """True if obj is a list of snowflake.snowpark.row.Row."""
    return (
        isinstance(obj, list)
        and len(obj) > 0
        and is_type(obj[0], _SNOWPARK_DF_ROW_TYPE_STR)
        and has_callable_attr(obj[0], "as_dict")
    )


def is_pyspark_data_object(obj: object) -> bool:
    """True if obj is of type pyspark.sql.dataframe.DataFrame"""
    return (
        is_type(obj, _PYSPARK_DF_TYPE_STR)
        and hasattr(obj, "toPandas")
        and callable(obj.toPandas)
    )


def is_huggingface_dataset(obj: object) -> bool:
    """True if obj is a HuggingFace Dataset."""
    return is_type(obj, _HUGGINGFACE_DATASET)


def is_modin_data_object(obj: object) -> bool:
    """True if obj is of Modin Dataframe or Series"""
    return is_type(obj, _MODIN_DF_TYPE_STR) or is_type(obj, _MODIN_SERIES_TYPE_STR)


def is_snowpandas_data_object(obj: object) -> bool:
    """True if obj is a Snowpark Pandas DataFrame or Series."""
    return (
        is_type(obj, _SNOWPANDAS_DF_TYPE_STR)
        or is_type(obj, _SNOWPANDAS_SERIES_TYPE_STR)
        or is_type(obj, _SNOWPANDAS_INDEX_TYPE_STR)
    )


<<<<<<< HEAD
def is_xarray_dataset(obj: object) -> bool:
    """True if obj is a Xarray Dataset."""
    return is_type(obj, _XARRAY_DATASET_TYPE_STR)


=======
>>>>>>> 53d4282d
def is_polars_dataframe(obj: object) -> bool:
    """True if obj is a Polars Dataframe."""
    return is_type(obj, _POLARS_DATAFRAME)


def is_polars_series(obj: object) -> bool:
    """True if obj is a Polars Series."""
    return is_type(obj, _POLARS_SERIES)


def is_polars_lazyframe(obj: object) -> bool:
    """True if obj is a Polars Lazyframe."""
    return is_type(obj, _POLARS_LAZYFRAME)


<<<<<<< HEAD
def is_ray_dataset(obj: object) -> bool:
    """True if obj is a Ray Dataset."""
    return is_type(obj, _RAY_DATASET) or is_type(obj, _RAY_MATERIALIZED_DATASET)


def is_xarray_data_array(obj: object) -> bool:
    """True if obj is a Xarray DataArray."""
    return is_type(obj, _XARRAY_DATA_ARRAY_TYPE_STR)


def is_dask_object(obj: object) -> bool:
    """True if obj is a Dask DataFrame or Series."""
    return (
        is_type(obj, _DASK_DATAFRAME)
        or is_type(obj, _DASK_SERIES)
        or is_type(obj, _DASK_INDEX)
    )


=======
>>>>>>> 53d4282d
def is_pandas_styler(obj: object) -> TypeGuard[Styler]:
    """True if obj is a pandas Styler."""
    return is_type(obj, _PANDAS_STYLER_TYPE_STR)


def _is_list_of_scalars(data: Iterable[Any]) -> bool:
    """Check if the list only contains scalar values."""
    from pandas.api.types import infer_dtype

    # Overview on all value that are interpreted as scalar:
    # https://pandas.pydata.org/docs/reference/api/pandas.api.types.is_scalar.html
    return infer_dtype(data, skipna=True) not in ["mixed", "unknown-array"]


def _iterable_to_list(
    iterable: Iterable[Any], max_iterations: int | None = None
) -> list[Any]:
    """Convert an iterable to a list.

    Parameters
    ----------
    iterable : Iterable
        The iterable to convert to a list.

    max_iterations : int or None
        The maximum number of iterations to perform. If None, all iterations are performed.

    Returns
    -------
    list
        The converted list.
    """
    if max_iterations is None:
        return list(iterable)

    result = []
    for i, item in enumerate(iterable):
        if i >= max_iterations:
            break
        result.append(item)
    return result


def _fix_column_naming(data_df: DataFrame) -> DataFrame:
    """Rename the first column to "value" if it is not named
    and if there is only one column in the dataframe.

    The default name of the first column is 0 if it is not named
    which is not very descriptive.
    """

    if len(data_df.columns) == 1 and data_df.columns[0] == 0:
        # Pandas automatically names the first column with 0 if it is not named.
        # We rename it to "value" to make it more descriptive if there is only
        # one column in the dataframe.
        data_df.rename(columns={0: "value"}, inplace=True)
    return data_df


def _dict_to_pandas_df(data: dict[Any, Any]) -> DataFrame:
    """Convert a key-value dict to a Pandas DataFrame.

    Parameters
    ----------
    data : dict
        The dict to convert to a Pandas DataFrame.

    Returns
    -------
    pandas.DataFrame
        The converted Pandas DataFrame.
    """
    import pandas as pd

    return _fix_column_naming(pd.DataFrame.from_dict(data, orient="index"))


def convert_anything_to_pandas_df(
    data: Any,
    max_unevaluated_rows: int = _MAX_UNEVALUATED_DF_ROWS,
    ensure_copy: bool = False,
) -> DataFrame:
    """Try to convert different formats to a Pandas Dataframe.

    Parameters
    ----------
    data : any
        The data to convert to a Pandas DataFrame.

    max_unevaluated_rows: int
        If unevaluated data is detected this func will evaluate it,
        taking max_unevaluated_rows, defaults to 10k.

    ensure_copy: bool
        If True, make sure to always return a copy of the data. If False, it depends on
        the type of the data. For example, a Pandas DataFrame will be returned as-is.

    Returns
    -------
    pandas.DataFrame

    """
    import array

    import numpy as np
    import pandas as pd

    if isinstance(data, pd.DataFrame):
        return data.copy() if ensure_copy else cast(pd.DataFrame, data)

    if isinstance(data, (pd.Series, pd.Index, pd.api.extensions.ExtensionArray)):
        return pd.DataFrame(data)

    if is_pandas_styler(data):
        return cast(pd.DataFrame, data.data.copy() if ensure_copy else data.data)

    if isinstance(data, np.ndarray):
        return (
            pd.DataFrame([])
            if len(data.shape) == 0
            else _fix_column_naming(pd.DataFrame(data))
        )

    if is_polars_dataframe(data):
        data = data.clone() if ensure_copy else data
        return data.to_pandas()

    if is_polars_series(data):
        data = data.clone() if ensure_copy else data
        return data.to_pandas().to_frame()

    if is_polars_lazyframe(data):
        data = data.limit(max_unevaluated_rows).collect().to_pandas()
        if data.shape[0] == max_unevaluated_rows:
            _show_data_information(
                f"⚠️ Showing only {string_util.simplify_number(max_unevaluated_rows)} "
                "rows. Call `collect()` on the dataframe to show more."
            )
        return cast(pd.DataFrame, data)

<<<<<<< HEAD
    if is_huggingface_dataset(data):
        return data.to_pandas()

    if is_xarray_dataset(data):
        if ensure_copy:
            data = data.copy(deep=True)
        return data.to_dataframe()

    if is_xarray_data_array(data):
        if ensure_copy:
            data = data.copy(deep=True)
        return pd.DataFrame(data.to_series())

    if is_ray_dataset(data):
        data = data.limit(max_unevaluated_rows).to_pandas()

        if data.shape[0] == max_unevaluated_rows:
            _show_data_information(
                f"⚠️ Showing only {string_util.simplify_number(max_unevaluated_rows)} "
                "rows. Call `to_pandas()` on the data object to show more."
            )
        return cast(pd.DataFrame, data)

    if is_dask_object(data):
        data = data.head(max_unevaluated_rows, compute=True)

        if isinstance(data, (pd.Series, pd.Index)):
            data = data.to_frame()

        if data.shape[0] == max_unevaluated_rows:
            _show_data_information(
                f"⚠️ Showing only {string_util.simplify_number(max_unevaluated_rows)} "
                "rows. Call `compute()` on the data object to show more."
            )
        return cast(pd.DataFrame, data)

=======
>>>>>>> 53d4282d
    if is_modin_data_object(data):
        data = data.head(max_unevaluated_rows)._to_pandas()

        if isinstance(data, (pd.Series, pd.Index)):
            data = data.to_frame()

        if data.shape[0] == max_unevaluated_rows:
            _show_data_information(
                f"⚠️ Showing only {string_util.simplify_number(max_unevaluated_rows)} "
                "rows. Call `_to_pandas()` on the data object to show more."
            )
        return cast(pd.DataFrame, data)

    if is_pyspark_data_object(data):
        data = data.limit(max_unevaluated_rows).toPandas()
        if data.shape[0] == max_unevaluated_rows:
            _show_data_information(
                f"⚠️ Showing only {string_util.simplify_number(max_unevaluated_rows)} "
                "rows. Call `toPandas()` on the data object to show more."
            )
        return cast(pd.DataFrame, data)

    if is_snowpandas_data_object(data):
        data = data[:max_unevaluated_rows].to_pandas()

        if isinstance(data, (pd.Series, pd.Index)):
            data = data.to_frame()

        if data.shape[0] == max_unevaluated_rows:
            _show_data_information(
                f"⚠️ Showing only {string_util.simplify_number(max_unevaluated_rows)} "
                "rows. Call `to_pandas()` on the data object to show more."
            )
        return cast(pd.DataFrame, data)

    if is_snowpark_data_object(data):
        data = data.limit(max_unevaluated_rows).to_pandas()
        if data.shape[0] == max_unevaluated_rows:
            _show_data_information(
                f"⚠️ Showing only {string_util.simplify_number(max_unevaluated_rows)} "
                "rows. Call `to_pandas()` on the data object to show more."
            )
        return cast(pd.DataFrame, data)

    if is_snowpark_row_list(data):
        return pd.DataFrame([row.as_dict() for row in data])

    if has_callable_attr(data, "to_pandas"):
        return pd.DataFrame(data.to_pandas())

    if has_callable_attr(data, "toPandas"):
        return pd.DataFrame(data.toPandas())

    # Check for dataframe interchange protocol
    # Only available in pandas >= 1.5.0
    # https://pandas.pydata.org/docs/whatsnew/v1.5.0.html#dataframe-interchange-protocol-implementation
    if is_pandas_version_less_than("1.5.0") is False and has_callable_attr(
        data, "__dataframe__"
    ):
        data_df = pd.api.interchange.from_dataframe(data)
        return data_df.copy() if ensure_copy else data_df

    # Support for generator functions
    if inspect.isgeneratorfunction(data):
        data = _fix_column_naming(
            pd.DataFrame(_iterable_to_list(data(), max_iterations=max_unevaluated_rows))
        )

        if data.shape[0] == max_unevaluated_rows:
            _show_data_information(
                f"⚠️ Showing only {string_util.simplify_number(max_unevaluated_rows)} "
                "rows. Convert the data to a list to show more."
            )
        return data

    if isinstance(data, EnumMeta):
        # Support for enum classes
        return _fix_column_naming(pd.DataFrame([c.value for c in data]))  # type: ignore

    # Support for some list like objects
    if isinstance(data, (deque, map, array.ArrayType)):
        return _fix_column_naming(pd.DataFrame(list(data)))

    # Support for Streamlit's custom dict-like objects
    if is_custom_dict(data):
        return _dict_to_pandas_df(data.to_dict())

    # Support for named tuples
    if is_namedtuple(data):
        return _dict_to_pandas_df(data._asdict())

    # Support for dataclass instances
    if is_dataclass_instance(data):
        return _dict_to_pandas_df(dataclasses.asdict(data))

    # Support for dict-like objects
    if isinstance(data, (ChainMap, MappingProxyType, UserDict)) or is_pydantic_model(
        data
    ):
        return _dict_to_pandas_df(dict(data))

    # Try to convert to pandas.DataFrame. This will raise an error is df is not
    # compatible with the pandas.DataFrame constructor.
    try:
        return _fix_column_naming(pd.DataFrame(data))
    except ValueError as ex:
        if isinstance(data, dict):
            with contextlib.suppress(ValueError):
                # Try to use index orient as back-up to support key-value dicts
                return _dict_to_pandas_df(data)
        raise errors.StreamlitAPIException(
            f"""
Unable to convert object of type `{type(data)}` to `pandas.DataFrame`.
Offending object:
```py
{data}
```"""
        ) from ex


def convert_arrow_table_to_arrow_bytes(table: pa.Table) -> bytes:
    """Serialize pyarrow.Table to Arrow IPC bytes.

    Parameters
    ----------
    table : pyarrow.Table
        A table to convert.

    Returns
    -------
    bytes
        The serialized Arrow IPC bytes.
    """
    try:
        table = _maybe_truncate_table(table)
    except RecursionError as err:
        # This is a very unlikely edge case, but we want to make sure that
        # it doesn't lead to unexpected behavior.
        # If there is a recursion error, we just return the table as-is
        # which will lead to the normal message limit exceed error.
        _LOGGER.warning(
            "Recursion error while truncating Arrow table. This is not "
            "supposed to happen.",
            exc_info=err,
        )

    import pyarrow as pa

    # Convert table to bytes
    sink = pa.BufferOutputStream()
    writer = pa.RecordBatchStreamWriter(sink, table.schema)
    writer.write_table(table)
    writer.close()
    return cast(bytes, sink.getvalue().to_pybytes())


def convert_pandas_df_to_arrow_bytes(df: DataFrame) -> bytes:
    """Serialize pandas.DataFrame to Arrow IPC bytes.

    Parameters
    ----------
    df : pandas.DataFrame
        A dataframe to convert.

    Returns
    -------
    bytes
        The serialized Arrow IPC bytes.
    """
    import pyarrow as pa

    try:
        table = pa.Table.from_pandas(df)
    except (pa.ArrowTypeError, pa.ArrowInvalid, pa.ArrowNotImplementedError) as ex:
        _LOGGER.info(
            "Serialization of dataframe to Arrow table was unsuccessful due to: %s. "
            "Applying automatic fixes for column types to make the dataframe "
            "Arrow-compatible.",
            ex,
        )
        df = fix_arrow_incompatible_column_types(df)
        table = pa.Table.from_pandas(df)
    return convert_arrow_table_to_arrow_bytes(table)


def convert_arrow_bytes_to_pandas_df(source: bytes) -> DataFrame:
    """Convert Arrow bytes (IPC format) to pandas.DataFrame.

    Using this function in production needs to make sure that
    the pyarrow version >= 14.0.1, because of a critical
    security vulnerability in pyarrow < 14.0.1.

    Parameters
    ----------
    source : bytes
        A bytes object to convert.

    Returns
    -------
    pandas.DataFrame
        The converted dataframe.
    """
    import pyarrow as pa

    reader = pa.RecordBatchStreamReader(source)
    return reader.read_pandas()


def _show_data_information(msg: str) -> None:
    """Show a message to the user with important information
    about the processed dataset."""
    from streamlit.delta_generator import main_dg

    main_dg.caption(msg)


def convert_anything_to_arrow_bytes(
    data: Any,
    max_unevaluated_rows: int = _MAX_UNEVALUATED_DF_ROWS,
) -> bytes:
    """Try to convert different formats to Arrow IPC format (bytes).

    This method tries to directly convert the input data to Arrow bytes
    for some supported formats, but falls back to conversion to a Pandas
    DataFrame and then to Arrow bytes.

    Parameters
    ----------
    data : any
        The data to convert to Arrow bytes.

    max_unevaluated_rows: int
        If unevaluated data is detected this func will evaluate it,
        taking max_unevaluated_rows, defaults to 10k.

    Returns
    -------
    bytes
        The serialized Arrow IPC bytes.
    """

    import pyarrow as pa

    if isinstance(data, pa.Table):
        return convert_arrow_table_to_arrow_bytes(data)

    if is_pandas_data_object(data):
        # All pandas data objects should be handled via our pandas
        # conversion logic. We are already calling it here
        # to ensure that its not handled via the interchange
        # protocol support below.
        df = convert_anything_to_pandas_df(data, max_unevaluated_rows)
        return convert_pandas_df_to_arrow_bytes(df)

    if is_polars_dataframe(data):
        return convert_arrow_table_to_arrow_bytes(data.to_arrow())

    if is_polars_series(data):
        return convert_arrow_table_to_arrow_bytes(data.to_frame().to_arrow())

<<<<<<< HEAD
    if is_huggingface_dataset(data) and hasattr(data, "data"):
        return convert_arrow_table_to_arrow_bytes(data.data)

    # Check for dataframe interchange protocol
    if has_callable_attr(data, "__dataframe__"):
        from pyarrow import interchange as pa_interchange

        arrow_table = pa_interchange.from_dataframe(data)
        return convert_arrow_table_to_arrow_bytes(arrow_table)

    # Check if data structure supports to_arrow or to_pyarrow methods
    # and assume that it is converting to a pyarrow.Table
    if has_callable_attr(data, "to_arrow"):
        arrow_table = cast(pa.Table, data.to_arrow())
        return convert_arrow_table_to_arrow_bytes(arrow_table)

    if has_callable_attr(data, "to_pyarrow"):
        arrow_table = cast(pa.Table, data.to_pyarrow())
        return convert_arrow_table_to_arrow_bytes(arrow_table)

=======
>>>>>>> 53d4282d
    # Fallback: try to convert to pandas DataFrame
    # and then to Arrow bytes.
    df = convert_anything_to_pandas_df(data, max_unevaluated_rows)
    return convert_pandas_df_to_arrow_bytes(df)


def convert_anything_to_sequence(obj: OptionSequence[V_co]) -> Sequence[V_co]:
    """Try to convert different formats to an indexable Sequence.

    If the input is a dataframe-like object, we just select the first
    column to iterate over. If the input cannot be converted to a sequence,
    a TypeError is raised.

    Parameters
    ----------
    obj : OptionSequence
        The object to convert to a sequence.

    Returns
    -------
    Sequence
        The converted sequence.
    """
    if obj is None:
        return []  # type: ignore

    if isinstance(
        obj, (str, list, tuple, set, range, EnumMeta, deque, map)
    ) and not is_snowpark_row_list(obj):
        # This also ensures that the sequence is copied to prevent
        # potential mutations to the original object.
        return list(obj)

    if isinstance(obj, dict):
        return list(obj.keys())

    # Fallback to our DataFrame conversion logic:
    try:
        # We use ensure_copy here because the return value of this function is
        # saved in a widget serde class instance to be used in later script runs,
        # and we don't want mutations to the options object passed to a
        # widget affect the widget.
        # (See https://github.com/streamlit/streamlit/issues/7534)
        data_df = convert_anything_to_pandas_df(obj, ensure_copy=True)
        # Return first column as a list:
        return (
            [] if data_df.empty else cast(Sequence[V_co], data_df.iloc[:, 0].to_list())
        )
    except errors.StreamlitAPIException as e:
        raise TypeError(
            "Object is not an iterable and could not be converted to one. "
            f"Object type: {type(obj)}"
        ) from e


def _maybe_truncate_table(
    table: pa.Table, truncated_rows: int | None = None
) -> pa.Table:
    """Experimental feature to automatically truncate tables that
    are larger than the maximum allowed message size. It needs to be enabled
    via the server.enableArrowTruncation config option.

    Parameters
    ----------
    table : pyarrow.Table
        A table to truncate.

    truncated_rows : int or None
        The number of rows that have been truncated so far. This is used by
        the recursion logic to keep track of the total number of truncated
        rows.

    """

    if config.get_option("server.enableArrowTruncation"):
        # This is an optimization problem: We don't know at what row
        # the perfect cut-off is to comply with the max size. But we want to figure
        # it out in as few iterations as possible. We almost always will cut out
        # more than required to keep the iterations low.

        # The maximum size allowed for protobuf messages in bytes:
        max_message_size = int(config.get_option("server.maxMessageSize") * 1e6)
        # We add 1 MB for other overhead related to the protobuf message.
        # This is a very conservative estimate, but it should be good enough.
        table_size = int(table.nbytes + 1 * 1e6)
        table_rows = table.num_rows

        if table_rows > 1 and table_size > max_message_size:
            # targeted rows == the number of rows the table should be truncated to.
            # Calculate an approximation of how many rows we need to truncate to.
            targeted_rows = math.ceil(table_rows * (max_message_size / table_size))
            # Make sure to cut out at least a couple of rows to avoid running
            # this logic too often since it is quite inefficient and could lead
            # to infinity recursions without these precautions.
            targeted_rows = math.floor(
                max(
                    min(
                        # Cut out:
                        # an additional 5% of the estimated num rows to cut out:
                        targeted_rows - math.floor((table_rows - targeted_rows) * 0.05),
                        # at least 1% of table size:
                        table_rows - (table_rows * 0.01),
                        # at least 5 rows:
                        table_rows - 5,
                    ),
                    1,  # but it should always have at least 1 row
                )
            )
            sliced_table = table.slice(0, targeted_rows)
            return _maybe_truncate_table(
                sliced_table, (truncated_rows or 0) + (table_rows - targeted_rows)
            )

        if truncated_rows:
            displayed_rows = string_util.simplify_number(table.num_rows)
            total_rows = string_util.simplify_number(table.num_rows + truncated_rows)

            if displayed_rows == total_rows:
                # If the simplified numbers are the same,
                # we just display the exact numbers.
                displayed_rows = str(table.num_rows)
                total_rows = str(table.num_rows + truncated_rows)
            _show_data_information(
                f"⚠️ Showing {displayed_rows} out of {total_rows} "
                "rows due to data size limitations."
            )

    return table


def is_colum_type_arrow_incompatible(column: Series[Any] | Index) -> bool:
    """Return True if the column type is known to cause issues during
    Arrow conversion."""
    from pandas.api.types import infer_dtype, is_dict_like, is_list_like

    if column.dtype.kind in [
        "c",  # complex64, complex128, complex256
    ]:
        return True

    if str(column.dtype) in {
        # These period types are not yet supported by our frontend impl.
        # See comments in Quiver.ts for more details.
        "period[B]",
        "period[N]",
        "period[ns]",
        "period[U]",
        "period[us]",
        "geometry",
    }:
        return True

    if column.dtype == "object":
        # The dtype of mixed type columns is always object, the actual type of the column
        # values can be determined via the infer_dtype function:
        # https://pandas.pydata.org/docs/reference/api/pandas.api.types.infer_dtype.html
        inferred_type = infer_dtype(column, skipna=True)

        if inferred_type in [
            "mixed-integer",
            "complex",
        ]:
            return True
        elif inferred_type == "mixed":
            # This includes most of the more complex/custom types (objects, dicts,
            # lists, ...)
            if len(column) == 0 or not hasattr(column, "iloc"):
                # The column seems to be invalid, so we assume it is incompatible.
                # But this would most likely never happen since empty columns
                # cannot be mixed.
                return True

            # Get the first value to check if it is a supported list-like type.
            first_value = column.iloc[0]

            if (
                not is_list_like(first_value)
                # dicts are list-like, but have issues in Arrow JS (see comments in
                # Quiver.ts)
                or is_dict_like(first_value)
                # Frozensets are list-like, but are not compatible with pyarrow.
                or isinstance(first_value, frozenset)
            ):
                # This seems to be an incompatible list-like type
                return True
            return False
    # We did not detect an incompatible type, so we assume it is compatible:
    return False


def fix_arrow_incompatible_column_types(
    df: DataFrame, selected_columns: list[str] | None = None
) -> DataFrame:
    """Fix column types that are not supported by Arrow table.

    This includes mixed types (e.g. mix of integers and strings)
    as well as complex numbers (complex128 type). These types will cause
    errors during conversion of the dataframe to an Arrow table.
    It is fixed by converting all values of the column to strings
    This is sufficient for displaying the data on the frontend.

    Parameters
    ----------
    df : pandas.DataFrame
        A dataframe to fix.

    selected_columns: List[str] or None
        A list of columns to fix. If None, all columns are evaluated.

    Returns
    -------
    The fixed dataframe.
    """
    import pandas as pd

    # Make a copy, but only initialize if necessary to preserve memory.
    df_copy: DataFrame | None = None
    for col in selected_columns or df.columns:
        if is_colum_type_arrow_incompatible(df[col]):
            if df_copy is None:
                df_copy = df.copy()
            df_copy[col] = df[col].astype("string")

    # The index can also contain mixed types
    # causing Arrow issues during conversion.
    # Skipping multi-indices since they won't return
    # the correct value from infer_dtype
    if not selected_columns and (
        not isinstance(
            df.index,
            pd.MultiIndex,
        )
        and is_colum_type_arrow_incompatible(df.index)
    ):
        if df_copy is None:
            df_copy = df.copy()
        df_copy.index = df.index.astype("string")
    return df_copy if df_copy is not None else df


def determine_data_format(input_data: Any) -> DataFormat:
    """Determine the data format of the input data.

    Parameters
    ----------
    input_data : Any
        The input data to determine the data format of.

    Returns
    -------
    DataFormat
        The data format of the input data.
    """
    import array

    import numpy as np
    import pandas as pd
    import pyarrow as pa

    if input_data is None:
        return DataFormat.EMPTY
    elif isinstance(input_data, pd.DataFrame):
        return DataFormat.PANDAS_DATAFRAME
    elif isinstance(input_data, np.ndarray):
        if len(input_data.shape) == 1:
            # For technical reasons, we need to distinguish one
            # one-dimensional numpy array from multidimensional ones.
            return DataFormat.NUMPY_LIST
        return DataFormat.NUMPY_MATRIX
    elif isinstance(input_data, pa.Table):
        return DataFormat.PYARROW_TABLE
    elif isinstance(input_data, pa.Array):
        return DataFormat.PYARROW_ARRAY
    elif isinstance(input_data, pd.Series):
        return DataFormat.PANDAS_SERIES
    elif isinstance(input_data, pd.Index):
        return DataFormat.PANDAS_INDEX
    elif is_pandas_styler(input_data):
        return DataFormat.PANDAS_STYLER
    elif isinstance(input_data, pd.api.extensions.ExtensionArray):
        return DataFormat.PANDAS_ARRAY
    elif is_polars_series(input_data):
        return DataFormat.POLARS_SERIES
    elif is_polars_dataframe(input_data):
        return DataFormat.POLARS_DATAFRAME
    elif is_polars_lazyframe(input_data):
        return DataFormat.POLARS_LAZYFRAME
<<<<<<< HEAD
    elif is_huggingface_dataset(input_data):
        return DataFormat.HUGGINGFACE_DATASET
=======
>>>>>>> 53d4282d
    elif is_modin_data_object(input_data):
        return DataFormat.MODIN_OBJECT
    elif is_snowpandas_data_object(input_data):
        return DataFormat.SNOWPANDAS_OBJECT
    elif is_pyspark_data_object(input_data):
        return DataFormat.PYSPARK_OBJECT
    elif is_xarray_dataset(input_data):
        return DataFormat.XARRAY_DATASET
    elif is_xarray_data_array(input_data):
        return DataFormat.XARRAY_DATA_ARRAY
    elif is_ray_dataset(input_data):
        return DataFormat.RAY_DATASET
    elif is_dask_object(input_data):
        return DataFormat.DASK_OBJECT
    elif is_snowpark_data_object(input_data) or is_snowpark_row_list(input_data):
        return DataFormat.SNOWPARK_OBJECT
    elif isinstance(
        input_data, (range, EnumMeta, KeysView, ValuesView, deque, map, array.ArrayType)
    ):
        return DataFormat.LIST_OF_VALUES
    elif (
        isinstance(input_data, (ChainMap, MappingProxyType, UserDict))
        or is_dataclass_instance(input_data)
        or is_namedtuple(input_data)
        or is_custom_dict(input_data)
        or is_pydantic_model(input_data)
    ):
        return DataFormat.KEY_VALUE_DICT
    elif isinstance(input_data, (ItemsView, enumerate)):
        return DataFormat.LIST_OF_ROWS
    elif isinstance(input_data, (list, tuple, set, frozenset)):
        if _is_list_of_scalars(input_data):
            # -> one-dimensional data structure
            if isinstance(input_data, tuple):
                return DataFormat.TUPLE_OF_VALUES
            if isinstance(input_data, (set, frozenset)):
                return DataFormat.SET_OF_VALUES
            return DataFormat.LIST_OF_VALUES
        else:
            # -> Multi-dimensional data structure
            # This should always contain at least one element,
            # otherwise the values type from infer_dtype would have been empty
            first_element = next(iter(input_data))
            if isinstance(first_element, dict):
                return DataFormat.LIST_OF_RECORDS
            if isinstance(first_element, (list, tuple, set, frozenset)):
                return DataFormat.LIST_OF_ROWS
    elif isinstance(input_data, dict):
        if not input_data:
            return DataFormat.KEY_VALUE_DICT
        if len(input_data) > 0:
            first_value = next(iter(input_data.values()))
            # In the future, we could potentially also support tight & split formats
            if isinstance(first_value, dict):
                return DataFormat.COLUMN_INDEX_MAPPING
            if isinstance(first_value, (list, tuple)):
                return DataFormat.COLUMN_VALUE_MAPPING
            if isinstance(first_value, pd.Series):
                return DataFormat.COLUMN_SERIES_MAPPING
            # Use key-value dict as fallback. However, if the values of the dict
            # contains mixed types, it will become non-editable in the frontend.
            return DataFormat.KEY_VALUE_DICT
    return DataFormat.UNKNOWN


def _unify_missing_values(df: DataFrame) -> DataFrame:
    """Unify all missing values in a DataFrame to None.

    Pandas uses a variety of values to represent missing values, including np.nan,
    NaT, None, and pd.NA. This function replaces all of these values with None,
    which is the only missing value type that is supported by all data
    """
    import numpy as np

    return df.fillna(np.nan).replace([np.nan], [None])


def _pandas_df_to_series(df: DataFrame) -> Series[Any]:
    """Convert a Pandas DataFrame to a Pandas Series by selecting the first column.

    Raises
    ------
    ValueError
        If the DataFrame has more than one column.
    """
    # Select first column in dataframe and create a new series based on the values
    if len(df.columns) != 1:
        raise ValueError(
            "DataFrame is expected to have a single column but "
            f"has {len(df.columns)}."
        )
    return df[df.columns[0]]


def convert_pandas_df_to_data_format(
    df: DataFrame, data_format: DataFormat
) -> (
    DataFrame
    | Series[Any]
    | pa.Table
    | pa.Array
    | np.ndarray[Any, np.dtype[Any]]
    | tuple[Any]
    | list[Any]
    | set[Any]
    | dict[str, Any]
):
    """Convert a Pandas DataFrame to the specified data format.

    Parameters
    ----------
    df : pd.DataFrame
        The dataframe to convert.

    data_format : DataFormat
        The data format to convert to.

    Returns
    -------
    pd.DataFrame, pd.Series, pyarrow.Table, np.ndarray, xarray dataset / array, list, set, tuple, or dict.
        The converted dataframe.
    """

    if data_format in [
        DataFormat.EMPTY,
        DataFormat.PANDAS_DATAFRAME,
        DataFormat.SNOWPARK_OBJECT,
        DataFormat.PYSPARK_OBJECT,
        DataFormat.PANDAS_INDEX,
        DataFormat.PANDAS_STYLER,
        DataFormat.PANDAS_ARRAY,
        DataFormat.MODIN_OBJECT,
        DataFormat.SNOWPANDAS_OBJECT,
        DataFormat.DASK_OBJECT,
        DataFormat.RAY_DATASET,
    ]:
        return df
    elif data_format == DataFormat.NUMPY_LIST:
        import numpy as np

        # It's a 1-dimensional array, so we only return
        # the first column as numpy array
        # Calling to_numpy() on the full DataFrame would result in:
        # [[1], [2]] instead of [1, 2]
        return np.ndarray(0) if df.empty else df.iloc[:, 0].to_numpy()
    elif data_format == DataFormat.NUMPY_MATRIX:
        import numpy as np

        return np.ndarray(0) if df.empty else df.to_numpy()
    elif data_format == DataFormat.PYARROW_TABLE:
        import pyarrow as pa

        return pa.Table.from_pandas(df)
    elif data_format == DataFormat.PYARROW_ARRAY:
        import pyarrow as pa

        return pa.Array.from_pandas(_pandas_df_to_series(df))
    elif data_format == DataFormat.PANDAS_SERIES:
        return _pandas_df_to_series(df)
    elif (
        data_format == DataFormat.POLARS_DATAFRAME
        or data_format == DataFormat.POLARS_LAZYFRAME
    ):
        import polars as pl

        return pl.from_pandas(df)
    elif data_format == DataFormat.POLARS_SERIES:
        import polars as pl

        return pl.from_pandas(_pandas_df_to_series(df))
<<<<<<< HEAD
    elif data_format == DataFormat.XARRAY_DATASET:
        import xarray as xr

        return xr.Dataset.from_dataframe(df)
    elif data_format == DataFormat.XARRAY_DATA_ARRAY:
        import xarray as xr

        return xr.DataArray.from_series(_pandas_df_to_series(df))
    elif data_format == DataFormat.HUGGINGFACE_DATASET:
        from datasets import Dataset  # type: ignore[import-not-found]

        return Dataset.from_pandas(df)
=======
>>>>>>> 53d4282d
    elif data_format == DataFormat.LIST_OF_RECORDS:
        return _unify_missing_values(df).to_dict(orient="records")
    elif data_format == DataFormat.LIST_OF_ROWS:
        # to_numpy converts the dataframe to a list of rows
        return _unify_missing_values(df).to_numpy().tolist()
    elif data_format == DataFormat.COLUMN_INDEX_MAPPING:
        return _unify_missing_values(df).to_dict(orient="dict")
    elif data_format == DataFormat.COLUMN_VALUE_MAPPING:
        return _unify_missing_values(df).to_dict(orient="list")
    elif data_format == DataFormat.COLUMN_SERIES_MAPPING:
        return df.to_dict(orient="series")
    elif data_format in [
        DataFormat.LIST_OF_VALUES,
        DataFormat.TUPLE_OF_VALUES,
        DataFormat.SET_OF_VALUES,
    ]:
        df = _unify_missing_values(df)
        return_list = []
        if len(df.columns) == 1:
            #  Get the first column and convert to list
            return_list = df[df.columns[0]].tolist()
        elif len(df.columns) >= 1:
            raise ValueError(
                "DataFrame is expected to have a single column but "
                f"has {len(df.columns)}."
            )
        if data_format == DataFormat.TUPLE_OF_VALUES:
            return tuple(return_list)
        if data_format == DataFormat.SET_OF_VALUES:
            return set(return_list)
        return return_list
    elif data_format == DataFormat.KEY_VALUE_DICT:
        df = _unify_missing_values(df)
        # The key is expected to be the index -> this will return the first column
        # as a dict with index as key.
        return {} if df.empty else df.iloc[:, 0].to_dict()

    raise ValueError(f"Unsupported input data format: {data_format}")<|MERGE_RESOLUTION|>--- conflicted
+++ resolved
@@ -79,21 +79,15 @@
 _SNOWPANDAS_INDEX_TYPE_STR: Final = (
     "snowflake.snowpark.modin.plugin.extensions.index.Index"
 )
-<<<<<<< HEAD
+_POLARS_DATAFRAME: Final = "polars.dataframe.frame.DataFrame"
+_POLARS_SERIES: Final = "polars.series.series.Series"
+_POLARS_LAZYFRAME: Final = "polars.lazyframe.frame.LazyFrame"
 _DASK_DATAFRAME: Final = "dask.dataframe.core.DataFrame"
 _DASK_SERIES: Final = "dask.dataframe.core.Series"
 _DASK_INDEX: Final = "dask.dataframe.core.Index"
 _RAY_MATERIALIZED_DATASET: Final = "ray.data.dataset.MaterializedDataset"
 _RAY_DATASET: Final = "ray.data.dataset.Dataset"
-_POLARS_DATAFRAME: Final = "polars.dataframe.frame.DataFrame"
-_POLARS_SERIES: Final = "polars.series.series.Series"
-_POLARS_LAZYFRAME: Final = "polars.lazyframe.frame.LazyFrame"
 _HUGGINGFACE_DATASET: Final = "datasets.arrow_dataset.Dataset"
-=======
-_POLARS_DATAFRAME: Final = "polars.dataframe.frame.DataFrame"
-_POLARS_SERIES: Final = "polars.series.series.Series"
-_POLARS_LAZYFRAME: Final = "polars.lazyframe.frame.LazyFrame"
->>>>>>> 53d4282d
 
 V_co = TypeVar(
     "V_co",
@@ -154,19 +148,14 @@
     MODIN_OBJECT = auto()  # Modin DataFrame, Series
     SNOWPANDAS_OBJECT = auto()  # Snowpandas DataFrame, Series
     PANDAS_STYLER = auto()  # pandas Styler
-<<<<<<< HEAD
+    POLARS_DATAFRAME = auto()  # polars.dataframe.frame.DataFrame
+    POLARS_LAZYFRAME = auto()  # polars.lazyframe.frame.LazyFrame
+    POLARS_SERIES = auto()  # polars.series.series.Series
     XARRAY_DATASET = auto()  # xarray.Dataset
     XARRAY_DATA_ARRAY = auto()  # xarray.DataArray
     RAY_DATASET = auto()  # ray.data.dataset.Dataset
     DASK_OBJECT = auto()  # dask.dataframe.core.DataFrame, Series
-    POLARS_DATAFRAME = auto()  # polars.dataframe.frame.DataFrame
-    POLARS_LAZYFRAME = auto()  # polars.lazyframe.frame.LazyFrame
     HUGGINGFACE_DATASET = auto()  # datasets.arrow_dataset.Dataset
-=======
-    POLARS_DATAFRAME = auto()  # polars.dataframe.frame.DataFrame
-    POLARS_LAZYFRAME = auto()  # polars.lazyframe.frame.LazyFrame
->>>>>>> 53d4282d
-    POLARS_SERIES = auto()  # polars.series.series.Series
     LIST_OF_RECORDS = auto()  # List[Dict[str, Scalar]]
     LIST_OF_ROWS = auto()  # List[List[Scalar]]
     LIST_OF_VALUES = auto()  # List[Scalar]
@@ -205,20 +194,14 @@
         DataFormat.PYSPARK_OBJECT,
         DataFormat.MODIN_OBJECT,
         DataFormat.SNOWPANDAS_OBJECT,
-<<<<<<< HEAD
+        DataFormat.POLARS_SERIES,
+        DataFormat.POLARS_DATAFRAME,
+        DataFormat.POLARS_LAZYFRAME,
         DataFormat.XARRAY_DATASET,
         DataFormat.XARRAY_DATA_ARRAY,
         DataFormat.DASK_OBJECT,
         DataFormat.RAY_DATASET,
-        DataFormat.POLARS_SERIES,
-        DataFormat.POLARS_DATAFRAME,
-        DataFormat.POLARS_LAZYFRAME,
         DataFormat.HUGGINGFACE_DATASET,
-=======
-        DataFormat.POLARS_SERIES,
-        DataFormat.POLARS_DATAFRAME,
-        DataFormat.POLARS_LAZYFRAME,
->>>>>>> 53d4282d
         DataFormat.COLUMN_SERIES_MAPPING,
     ]
 
@@ -231,11 +214,8 @@
     - PySpark DataFrame
     - Modin DataFrame / Series
     - Snowpandas DataFrame / Series / Index
-<<<<<<< HEAD
     - Dask DataFrame / Series
     - Ray Dataset
-=======
->>>>>>> 53d4282d
     - Polars LazyFrame
     - Generator functions
 
@@ -248,11 +228,8 @@
         or is_pyspark_data_object(obj)
         or is_snowpandas_data_object(obj)
         or is_modin_data_object(obj)
-<<<<<<< HEAD
         or is_dask_object(obj)
         or is_ray_dataset(obj)
-=======
->>>>>>> 53d4282d
         or is_polars_lazyframe(obj)
         or inspect.isgeneratorfunction(obj)
     )
@@ -306,14 +283,11 @@
     )
 
 
-<<<<<<< HEAD
 def is_xarray_dataset(obj: object) -> bool:
     """True if obj is a Xarray Dataset."""
     return is_type(obj, _XARRAY_DATASET_TYPE_STR)
 
 
-=======
->>>>>>> 53d4282d
 def is_polars_dataframe(obj: object) -> bool:
     """True if obj is a Polars Dataframe."""
     return is_type(obj, _POLARS_DATAFRAME)
@@ -329,7 +303,6 @@
     return is_type(obj, _POLARS_LAZYFRAME)
 
 
-<<<<<<< HEAD
 def is_ray_dataset(obj: object) -> bool:
     """True if obj is a Ray Dataset."""
     return is_type(obj, _RAY_DATASET) or is_type(obj, _RAY_MATERIALIZED_DATASET)
@@ -349,8 +322,6 @@
     )
 
 
-=======
->>>>>>> 53d4282d
 def is_pandas_styler(obj: object) -> TypeGuard[Styler]:
     """True if obj is a pandas Styler."""
     return is_type(obj, _PANDAS_STYLER_TYPE_STR)
@@ -491,7 +462,6 @@
             )
         return cast(pd.DataFrame, data)
 
-<<<<<<< HEAD
     if is_huggingface_dataset(data):
         return data.to_pandas()
 
@@ -528,8 +498,6 @@
             )
         return cast(pd.DataFrame, data)
 
-=======
->>>>>>> 53d4282d
     if is_modin_data_object(data):
         data = data.head(max_unevaluated_rows)._to_pandas()
 
@@ -790,7 +758,6 @@
     if is_polars_series(data):
         return convert_arrow_table_to_arrow_bytes(data.to_frame().to_arrow())
 
-<<<<<<< HEAD
     if is_huggingface_dataset(data) and hasattr(data, "data"):
         return convert_arrow_table_to_arrow_bytes(data.data)
 
@@ -811,8 +778,6 @@
         arrow_table = cast(pa.Table, data.to_pyarrow())
         return convert_arrow_table_to_arrow_bytes(arrow_table)
 
-=======
->>>>>>> 53d4282d
     # Fallback: try to convert to pandas DataFrame
     # and then to Arrow bytes.
     df = convert_anything_to_pandas_df(data, max_unevaluated_rows)
@@ -1100,11 +1065,8 @@
         return DataFormat.POLARS_DATAFRAME
     elif is_polars_lazyframe(input_data):
         return DataFormat.POLARS_LAZYFRAME
-<<<<<<< HEAD
     elif is_huggingface_dataset(input_data):
         return DataFormat.HUGGINGFACE_DATASET
-=======
->>>>>>> 53d4282d
     elif is_modin_data_object(input_data):
         return DataFormat.MODIN_OBJECT
     elif is_snowpandas_data_object(input_data):
@@ -1275,7 +1237,6 @@
         import polars as pl
 
         return pl.from_pandas(_pandas_df_to_series(df))
-<<<<<<< HEAD
     elif data_format == DataFormat.XARRAY_DATASET:
         import xarray as xr
 
@@ -1288,8 +1249,6 @@
         from datasets import Dataset  # type: ignore[import-not-found]
 
         return Dataset.from_pandas(df)
-=======
->>>>>>> 53d4282d
     elif data_format == DataFormat.LIST_OF_RECORDS:
         return _unify_missing_values(df).to_dict(orient="records")
     elif data_format == DataFormat.LIST_OF_ROWS:
