# Copyright (c) Streamlit Inc. (2018-2022) Snowflake Inc. (2022-2024)
#
# Licensed under the Apache License, Version 2.0 (the "License");
# you may not use this file except in compliance with the License.
# You may obtain a copy of the License at
#
#     http://www.apache.org/licenses/LICENSE-2.0
#
# Unless required by applicable law or agreed to in writing, software
# distributed under the License is distributed on an "AS IS" BASIS,
# WITHOUT WARRANTIES OR CONDITIONS OF ANY KIND, either express or implied.
# See the License for the specific language governing permissions and
# limitations under the License.

"""Functions and data structures shared by session_state.py and widgets.py"""
from __future__ import annotations

import hashlib
from dataclasses import dataclass, field
from datetime import date, datetime, time, timedelta
from typing import (
    TYPE_CHECKING,
    Any,
    Callable,
    Dict,
    Generic,
    Optional,
    Sequence,
    Tuple,
    TypeVar,
    Union,
)

from google.protobuf.message import Message
from typing_extensions import Final, TypeAlias

from streamlit import util
from streamlit.errors import StreamlitAPIException
from streamlit.proto.Arrow_pb2 import Arrow
from streamlit.proto.ArrowVegaLiteChart_pb2 import ArrowVegaLiteChart
from streamlit.proto.Button_pb2 import Button
from streamlit.proto.CameraInput_pb2 import CameraInput
from streamlit.proto.ChatInput_pb2 import ChatInput
from streamlit.proto.Checkbox_pb2 import Checkbox
from streamlit.proto.ColorPicker_pb2 import ColorPicker
from streamlit.proto.Components_pb2 import ComponentInstance
from streamlit.proto.DateInput_pb2 import DateInput
from streamlit.proto.DownloadButton_pb2 import DownloadButton
from streamlit.proto.FileUploader_pb2 import FileUploader
from streamlit.proto.MultiSelect_pb2 import MultiSelect
from streamlit.proto.NumberInput_pb2 import NumberInput
from streamlit.proto.PlotlyChart_pb2 import PlotlyChart
from streamlit.proto.Radio_pb2 import Radio
from streamlit.proto.Selectbox_pb2 import Selectbox
from streamlit.proto.Slider_pb2 import Slider
from streamlit.proto.TextArea_pb2 import TextArea
from streamlit.proto.TextInput_pb2 import TextInput
from streamlit.proto.TimeInput_pb2 import TimeInput
from streamlit.type_util import ValueFieldName
from streamlit.util import HASHLIB_KWARGS

if TYPE_CHECKING:
    from builtins import ellipsis

    from streamlit.runtime.state.widgets import NoValue


# Protobuf types for all widgets.
WidgetProto: TypeAlias = Union[
    Arrow,
    Button,
    CameraInput,
    ChatInput,
    Checkbox,
    ColorPicker,
    ComponentInstance,
    DateInput,
    DownloadButton,
    FileUploader,
    MultiSelect,
    NumberInput,
    Radio,
    Selectbox,
    Slider,
    TextArea,
    TextInput,
    TimeInput,
<<<<<<< HEAD
    PlotlyChart,
=======
    ArrowVegaLiteChart,
>>>>>>> b85c6f9a
]

GENERATED_WIDGET_ID_PREFIX: Final = "$$WIDGET_ID"


T = TypeVar("T")
T_co = TypeVar("T_co", covariant=True)


WidgetArgs: TypeAlias = Tuple[Any, ...]
WidgetKwargs: TypeAlias = Dict[str, Any]
WidgetCallback: TypeAlias = Callable[..., None]

# A deserializer receives the value from whatever field is set on the
# WidgetState proto, and returns a regular python value. A serializer
# receives a regular python value, and returns something suitable for
# a value field on WidgetState proto. They should be inverses.
WidgetDeserializer: TypeAlias = Callable[[Any, str], T]
WidgetSerializer: TypeAlias = Callable[[T], Any]


@dataclass(frozen=True)
class WidgetMetadata(Generic[T]):
    """Metadata associated with a single widget. Immutable."""

    id: str
    deserializer: WidgetDeserializer[T] = field(repr=False)
    serializer: WidgetSerializer[T] = field(repr=False)
    value_type: ValueFieldName

    # An optional user-code callback invoked when the widget's value changes.
    # Widget callbacks are called at the start of a script run, before the
    # body of the script is executed.
    callback: WidgetCallback | None = None
    callback_args: WidgetArgs | None = None
    callback_kwargs: WidgetKwargs | None = None

    def __repr__(self) -> str:
        return util.repr_(self)


@dataclass(frozen=True)
class RegisterWidgetResult(Generic[T_co]):
    """Result returned by the `register_widget` family of functions/methods.

    Should be usable by widget code to determine what value to return, and
    whether to update the UI.

    Parameters
    ----------
    value : T_co
        The widget's current value, or, in cases where the true widget value
        could not be determined, an appropriate fallback value.

        This value should be returned by the widget call.
    value_changed : bool
        True if the widget's value is different from the value most recently
        returned from the frontend.

        Implies an update to the frontend is needed.
    """

    value: T_co
    value_changed: bool

    @classmethod
    def failure(
        cls, deserializer: WidgetDeserializer[T_co]
    ) -> "RegisterWidgetResult[T_co]":
        """The canonical way to construct a RegisterWidgetResult in cases
        where the true widget value could not be determined.
        """
        return cls(value=deserializer(None, ""), value_changed=False)


PROTO_SCALAR_VALUE = Union[float, int, bool, str, bytes]
SAFE_VALUES = Union[
    date,
    time,
    datetime,
    timedelta,
    None,
    "NoValue",
    "ellipsis",
    Message,
    PROTO_SCALAR_VALUE,
]


def compute_widget_id(
    element_type: str,
    user_key: str | None = None,
    **kwargs: SAFE_VALUES | Sequence[SAFE_VALUES],
) -> str:
    """Compute the widget id for the given widget. This id is stable: a given
    set of inputs to this function will always produce the same widget id output.

    Only stable, deterministic values should be used to compute widget ids. Using
    nondeterministic values as inputs can cause the resulting widget id to
    change between runs.

    The widget id includes the user_key so widgets with identical arguments can
    use it to be distinct.

    The widget id includes an easily identified prefix, and the user_key as a
    suffix, to make it easy to identify it and know if a key maps to it.
    """
    h = hashlib.new("md5", **HASHLIB_KWARGS)
    h.update(element_type.encode("utf-8"))
    # This will iterate in a consistent order when the provided arguments have
    # consistent order; dicts are always in insertion order.
    for k, v in kwargs.items():
        h.update(str(k).encode("utf-8"))
        h.update(str(v).encode("utf-8"))
    return f"{GENERATED_WIDGET_ID_PREFIX}-{h.hexdigest()}-{user_key}"


def user_key_from_widget_id(widget_id: str) -> Optional[str]:
    """Return the user key portion of a widget id, or None if the id does not
    have a user key.

    TODO This will incorrectly indicate no user key if the user actually provides
    "None" as a key, but we can't avoid this kind of problem while storing the
    string representation of the no-user-key sentinel as part of the widget id.
    """
    user_key = widget_id.split("-", maxsplit=2)[-1]
    user_key = None if user_key == "None" else user_key
    return user_key


def is_widget_id(key: str) -> bool:
    """True if the given session_state key has the structure of a widget ID."""
    return key.startswith(GENERATED_WIDGET_ID_PREFIX)


def is_keyed_widget_id(key: str) -> bool:
    """True if the given session_state key has the structure of a widget ID with a user_key."""
    return is_widget_id(key) and not key.endswith("-None")


def require_valid_user_key(key: str) -> None:
    """Raise an Exception if the given user_key is invalid."""
    if is_widget_id(key):
        raise StreamlitAPIException(
            f"Keys beginning with {GENERATED_WIDGET_ID_PREFIX} are reserved."
        )<|MERGE_RESOLUTION|>--- conflicted
+++ resolved
@@ -85,11 +85,8 @@
     TextArea,
     TextInput,
     TimeInput,
-<<<<<<< HEAD
     PlotlyChart,
-=======
     ArrowVegaLiteChart,
->>>>>>> b85c6f9a
 ]
 
 GENERATED_WIDGET_ID_PREFIX: Final = "$$WIDGET_ID"
