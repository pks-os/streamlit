# Copyright (c) Streamlit Inc. (2018-2022) Snowflake Inc. (2022-2024)
#
# Licensed under the Apache License, Version 2.0 (the "License");
# you may not use this file except in compliance with the License.
# You may obtain a copy of the License at
#
#     http://www.apache.org/licenses/LICENSE-2.0
#
# Unless required by applicable law or agreed to in writing, software
# distributed under the License is distributed on an "AS IS" BASIS,
# WITHOUT WARRANTIES OR CONDITIONS OF ANY KIND, either express or implied.
# See the License for the specific language governing permissions and
# limitations under the License.

from __future__ import annotations

from dataclasses import dataclass
from enum import Enum
from typing import TYPE_CHECKING, Literal, cast

from streamlit import runtime
from streamlit.delta_generator_singletons import get_dg_singleton_instance
from streamlit.elements.form_utils import is_in_form
from streamlit.elements.image import AtomicImage, WidthBehaviour, image_to_url
from streamlit.elements.lib.policies import check_widget_policies
from streamlit.elements.lib.utils import Key, to_key
from streamlit.errors import StreamlitAPIException
from streamlit.proto.Block_pb2 import Block as BlockProto
from streamlit.proto.ChatInput_pb2 import ChatInput as ChatInputProto
from streamlit.proto.Common_pb2 import StringTriggerValue as StringTriggerValueProto
from streamlit.proto.RootContainer_pb2 import RootContainer
from streamlit.runtime.metrics_util import gather_metrics
from streamlit.runtime.scriptrunner_utils.script_run_context import get_script_run_ctx
from streamlit.runtime.state import (
    WidgetArgs,
    WidgetCallback,
    WidgetKwargs,
    register_widget,
)
from streamlit.runtime.state.common import compute_element_id, save_for_app_testing
from streamlit.string_util import is_emoji, validate_material_icon

if TYPE_CHECKING:
    from streamlit.delta_generator import DeltaGenerator


class PresetNames(str, Enum):
    USER = "user"
    ASSISTANT = "assistant"
    AI = "ai"  # Equivalent to assistant
    HUMAN = "human"  # Equivalent to user


def _process_avatar_input(
    avatar: str | AtomicImage | None, delta_path: str
) -> tuple[BlockProto.ChatMessage.AvatarType.ValueType, str]:
    """Detects the avatar type and prepares the avatar data for the frontend.

    Parameters
    ----------
    avatar :
        The avatar that was provided by the user.
    delta_path : str
        The delta path is used as media ID when a local image is served via the media
        file manager.

    Returns
    -------
    Tuple[AvatarType, str]
        The detected avatar type and the prepared avatar data.
    """
    AvatarType = BlockProto.ChatMessage.AvatarType

    if avatar is None:
        return AvatarType.ICON, ""
    elif isinstance(avatar, str) and avatar in {item.value for item in PresetNames}:
        # On the frontend, we only support "assistant" and "user" for the avatar.
        return (
            AvatarType.ICON,
            (
                "assistant"
                if avatar in [PresetNames.AI, PresetNames.ASSISTANT]
                else "user"
            ),
        )
    elif isinstance(avatar, str) and is_emoji(avatar):
        return AvatarType.EMOJI, avatar

    elif isinstance(avatar, str) and avatar.startswith(":material"):
        return AvatarType.ICON, validate_material_icon(avatar)
    else:
        try:
            return AvatarType.IMAGE, image_to_url(
                avatar,
                width=WidthBehaviour.ORIGINAL,
                clamp=False,
                channels="RGB",
                output_format="auto",
                image_id=delta_path,
            )
        except Exception as ex:
            raise StreamlitAPIException(
                "Failed to load the provided avatar value as an image."
            ) from ex


@dataclass
class ChatInputSerde:
    def deserialize(
        self, ui_value: StringTriggerValueProto | None, widget_id: str = ""
    ) -> str | None:
        if ui_value is None or not ui_value.HasField("data"):
            return None

        return ui_value.data

    def serialize(self, v: str | None) -> StringTriggerValueProto:
        return StringTriggerValueProto(data=v)


class ChatMixin:
    @gather_metrics("chat_message")
    def chat_message(
        self,
        name: Literal["user", "assistant", "ai", "human"] | str,
        *,
        avatar: Literal["user", "assistant"] | str | AtomicImage | None = None,
    ) -> DeltaGenerator:
        """Insert a chat message container.

        To add elements to the returned container, you can use ``with`` notation
        (preferred) or just call methods directly on the returned object. See the
        examples below.

        Parameters
        ----------
        name : "user", "assistant", "ai", "human", or str
            The name of the message author. Can be "human"/"user" or
            "ai"/"assistant" to enable preset styling and avatars.

            Currently, the name is not shown in the UI but is only set as an
            accessibility label. For accessibility reasons, you should not use
            an empty string.

        avatar : Anything supported by st.image, str, or None
            The avatar shown next to the message.

            If ``avatar`` is ``None`` (default), the icon will be determined
            from ``name`` as follows:

            * If ``name`` is ``"user"`` or ``"human"``, the message will have a
              default user icon.

            * If ``name`` is ``"ai"`` or ``"assistant"``, the message will have
              a default bot icon.

            * For all other values of ``name``, the message will show the first
              letter of the name.

            In addition to the types supported by ``st.image`` (like URLs or numpy
            arrays), the following strings are valid:

            * A single-character emoji. For example, you can set ``avatar="🧑‍💻"``
              or ``avatar="🦖"``. Emoji short codes are not supported.

            * An icon from the Material Symbols library (rounded style) in the
              format ``":material/icon_name:"`` where "icon_name" is the name
              of the icon in snake case.

              For example, ``icon=":material/thumb_up:"`` will display the
              Thumb Up icon. Find additional icons in the `Material Symbols \
              <https://fonts.google.com/icons?icon.set=Material+Symbols&icon.style=Rounded>`_
              font library.

        Returns
        -------
        Container
            A single container that can hold multiple elements.

        Examples
        --------
        You can use ``with`` notation to insert any element into an expander

        >>> import streamlit as st
        >>> import numpy as np
        >>>
        >>> with st.chat_message("user"):
        ...     st.write("Hello 👋")
        ...     st.line_chart(np.random.randn(30, 3))

        .. output ::
            https://doc-chat-message-user.streamlit.app/
            height: 450px

        Or you can just call methods directly in the returned objects:

        >>> import streamlit as st
        >>> import numpy as np
        >>>
        >>> message = st.chat_message("assistant")
        >>> message.write("Hello human")
        >>> message.bar_chart(np.random.randn(30, 3))

        .. output ::
            https://doc-chat-message-user1.streamlit.app/
            height: 450px

        """
        if name is None:
            raise StreamlitAPIException(
                "The author name is required for a chat message, please set it via the parameter `name`."
            )

        if avatar is None and (
            name.lower() in {item.value for item in PresetNames} or is_emoji(name)
        ):
            # For selected labels, we are mapping the label to an avatar
            avatar = name.lower()
        avatar_type, converted_avatar = _process_avatar_input(
            avatar, self.dg._get_delta_path_str()
        )

        message_container_proto = BlockProto.ChatMessage()
        message_container_proto.name = name
        message_container_proto.avatar = converted_avatar
        message_container_proto.avatar_type = avatar_type
        block_proto = BlockProto()
        block_proto.allow_empty = True
        block_proto.chat_message.CopyFrom(message_container_proto)

        return self.dg._block(block_proto=block_proto)

    @gather_metrics("chat_input")
    def chat_input(
        self,
        placeholder: str = "Your message",
        *,
        key: Key | None = None,
        max_chars: int | None = None,
        disabled: bool = False,
        on_submit: WidgetCallback | None = None,
        args: WidgetArgs | None = None,
        kwargs: WidgetKwargs | None = None,
    ) -> str | None:
        """Display a chat input widget.

        Parameters
        ----------
        placeholder : str
            A placeholder text shown when the chat input is empty. Defaults to
            "Your message". For accessibility reasons, you should not use an
            empty string.

        key : str or int
            An optional string or integer to use as the unique key for the widget.
            If this is omitted, a key will be generated for the widget based on
            its content. Multiple widgets of the same type may not share the same key.

        max_chars : int or None
            The maximum number of characters that can be entered. If ``None``
            (default), there will be no maximum.

        disabled : bool
            Whether the chat input should be disabled. Defaults to ``False``.

        on_submit : callable
            An optional callback invoked when the chat input's value is submitted.

        args : tuple
            An optional tuple of args to pass to the callback.

        kwargs : dict
            An optional dict of kwargs to pass to the callback.

        Returns
        -------
        str or None
            The current (non-empty) value of the text input widget on the last
            run of the app. Otherwise, ``None``.

        Examples
        --------
        When ``st.chat_input`` is used in the main body of an app, it will be
        pinned to the bottom of the page.

        >>> import streamlit as st
        >>>
        >>> prompt = st.chat_input("Say something")
        >>> if prompt:
        ...     st.write(f"User has sent the following prompt: {prompt}")

        .. output ::
            https://doc-chat-input.streamlit.app/
            height: 350px

        The chat input can also be used inline by nesting it inside any layout
        container (container, columns, tabs, sidebar, etc) or fragment. Create
        chat interfaces embedded next to other content or have multiple
        chatbots!

        >>> import streamlit as st
        >>>
        >>> with st.sidebar:
        >>>     messages = st.container(height=300)
        >>>     if prompt := st.chat_input("Say something"):
        >>>         messages.chat_message("user").write(prompt)
        >>>         messages.chat_message("assistant").write(f"Echo: {prompt}")

        .. output ::
            https://doc-chat-input-inline.streamlit.app/
            height: 350px
        """
        # We default to an empty string here and disallow user choice intentionally
        default = ""
        key = to_key(key)

        check_widget_policies(
            self.dg,
            key,
            on_submit,
            default_value=default,
            writes_allowed=False,
        )

        ctx = get_script_run_ctx()
<<<<<<< HEAD
        id = compute_element_id(
=======
        element_id = compute_element_id(
>>>>>>> fbe27d64
            "chat_input",
            user_key=key,
            key=key,
            placeholder=placeholder,
            max_chars=max_chars,
            page=ctx.active_script_hash if ctx else None,
        )

        # It doesn't make sense to create a chat input inside a form.
        # We throw an error to warn the user about this.
        # We omit this check for scripts running outside streamlit, because
        # they will have no script_run_ctx.
        if runtime.exists():
            if is_in_form(self.dg):
                raise StreamlitAPIException(
                    "`st.chat_input()` can't be used in a `st.form()`."
                )

        # Determine the position of the chat input:
        # Use bottom position if chat input is within the main container
        # either directly or within a vertical container. If it has any
        # other container types as parents, we use inline position.
        ancestor_block_types = set(self.dg._active_dg._ancestor_block_types)
        if (
            self.dg._active_dg._root_container == RootContainer.MAIN
            and not ancestor_block_types
        ):
            position = "bottom"
        else:
            position = "inline"

        chat_input_proto = ChatInputProto()
        chat_input_proto.id = element_id
        chat_input_proto.placeholder = str(placeholder)

        if max_chars is not None:
            chat_input_proto.max_chars = max_chars

        chat_input_proto.default = default

        serde = ChatInputSerde()
        widget_state = register_widget(
            "chat_input",
            chat_input_proto,
            on_change_handler=on_submit,
            args=args,
            kwargs=kwargs,
            deserializer=serde.deserialize,
            serializer=serde.serialize,
            ctx=ctx,
        )

        chat_input_proto.disabled = disabled
        if widget_state.value_changed and widget_state.value is not None:
            chat_input_proto.value = widget_state.value
            chat_input_proto.set_value = True

        if ctx:
            save_for_app_testing(ctx, element_id, widget_state.value)
        if position == "bottom":
            # We need to enqueue the chat input into the bottom container
            # instead of the currently active dg.
            get_dg_singleton_instance().bottom_dg._enqueue(
                "chat_input", chat_input_proto
            )
        else:
            self.dg._enqueue("chat_input", chat_input_proto)

        return widget_state.value if not widget_state.value_changed else None

    @property
    def dg(self) -> DeltaGenerator:
        """Get our DeltaGenerator."""
        return cast("DeltaGenerator", self)<|MERGE_RESOLUTION|>--- conflicted
+++ resolved
@@ -323,11 +323,7 @@
         )
 
         ctx = get_script_run_ctx()
-<<<<<<< HEAD
-        id = compute_element_id(
-=======
         element_id = compute_element_id(
->>>>>>> fbe27d64
             "chat_input",
             user_key=key,
             key=key,
