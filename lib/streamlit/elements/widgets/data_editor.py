--- conflicted
+++ resolved
@@ -55,14 +55,11 @@
     update_column_config,
 )
 from streamlit.elements.lib.pandas_styler_utils import marshall_styler
-<<<<<<< HEAD
 from streamlit.elements.utils import (
     check_callback_rules,
     check_session_state_rules,
     current_page_hash,
 )
-=======
->>>>>>> a1b68deb
 from streamlit.errors import StreamlitAPIException
 from streamlit.proto.Arrow_pb2 import Arrow as ArrowProto
 from streamlit.runtime.metrics_util import gather_metrics
