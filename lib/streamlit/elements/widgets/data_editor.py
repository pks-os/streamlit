--- conflicted
+++ resolved
@@ -885,11 +885,7 @@
         # format that will hash consistently, so we do it late here to have it
         # as close as possible to how it used to be.
         ctx = get_script_run_ctx()
-<<<<<<< HEAD
-        id = compute_element_id(
-=======
         element_id = compute_element_id(
->>>>>>> fbe27d64
             "data_editor",
             user_key=key,
             data=arrow_bytes,
