--- conflicted
+++ resolved
@@ -178,11 +178,7 @@
   // External data about all forms.
   private formsData: FormsData
 
-<<<<<<< HEAD
-  // A dictionary that maps elementId -> element state value.
-=======
   // A dictionary that maps elementId -> element state keys -> element state values.
->>>>>>> d3d38fec
   // This is used to store frontend-only state for elements.
   // This state is not never sent to the server.
   private readonly elementStates = new Map<string, Map<string, any>>()
@@ -595,15 +591,9 @@
   public removeInactive(activeIds: Set<string>): void {
     this.widgetStates.removeInactive(activeIds)
     this.forms.forEach(form => form.widgetStates.removeInactive(activeIds))
-<<<<<<< HEAD
-    this.elementStates.forEach((value, key) => {
-      if (!activeIds.has(key)) {
-        this.deleteElementState(key)
-=======
     this.elementStates.forEach((_, elementId) => {
       if (!activeIds.has(elementId)) {
         this.deleteElementState(elementId)
->>>>>>> d3d38fec
       }
     })
   }
@@ -754,23 +744,6 @@
       this.elementStates.set(elementId, new Map<string, any>())
     }
 
-<<<<<<< HEAD
-    this.elementStates.get(elementId)?.set(key, value)
-  }
-
-  /**
-   * Remove the element state associated with a given element ID.
-   */
-  public deleteElementState(elementId: string): void {
-    this.elementStates.delete(elementId)
-  }
-
-  /**
-   * Remove the element state associated with a given element ID and the key.
-   */
-  public deleteElementStateForKey(elementId: string, key: string): void {
-    this.elementStates.get(elementId)?.delete(key)
-=======
     // It's expected here that there is always an initialized map for an elementId
     ;(this.elementStates.get(elementId) as Map<string, any>).set(key, value)
   }
@@ -786,7 +759,6 @@
     } else {
       this.elementStates.delete(elementId)
     }
->>>>>>> d3d38fec
   }
 }
 
