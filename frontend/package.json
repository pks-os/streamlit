--- conflicted
+++ resolved
@@ -1,10 +1,6 @@
 {
   "name": "streamlit-browser",
-<<<<<<< HEAD
-  "version": "0.30.0",
-=======
   "version": "0.31.0",
->>>>>>> c3ea5db4
   "private": true,
   "dependencies": {
     "aws-sdk": "^2.374.0",
